<<<<<<< HEAD
Please always push on the premain to ensure we don't mess with the main branch. All the test will be done on the premain and will be pushed to the main branch after few hours or days of testing. and push large or wild changes to experimental so that it can be discussed whether to merge it with main or not in future.
=======
Please always push on the premain to ensure we don't mess with the main branch. All the test will be done on the premain and will be pushed to the main branch after few hours or days of testing.
and push large or wild changes to experimental so that it can be discussed whether to merge it with main or not in future.
>>>>>>> 7ec9d616
<|MERGE_RESOLUTION|>--- conflicted
+++ resolved
@@ -1,6 +1 @@
-<<<<<<< HEAD
-Please always push on the premain to ensure we don't mess with the main branch. All the test will be done on the premain and will be pushed to the main branch after few hours or days of testing. and push large or wild changes to experimental so that it can be discussed whether to merge it with main or not in future.
-=======
-Please always push on the premain to ensure we don't mess with the main branch. All the test will be done on the premain and will be pushed to the main branch after few hours or days of testing.
-and push large or wild changes to experimental so that it can be discussed whether to merge it with main or not in future.
->>>>>>> 7ec9d616
+Please always push on the premain to ensure we don't mess with the main branch. All the test will be done on the premain and will be pushed to the main branch after few hours or days of testing. and push large or wild changes to experimental so that it can be discussed whether to merge it with main or not in future.